--- conflicted
+++ resolved
@@ -22,6 +22,7 @@
 import socket
 from urllib.parse import urlparse
 
+from charms.blackbox_k8s.v0.blackbox_probes import BlackboxProbesProvider
 from charms.catalogue_k8s.v0.catalogue import CatalogueConsumer, CatalogueItem
 from charms.traefik_k8s.v1.ingress_per_unit import (
     IngressPerUnitReadyForUnitEvent,
@@ -38,15 +39,7 @@
 from ops.model import ActiveStatus, MaintenanceStatus, ModelError, OpenedPort, WaitingStatus
 from ops.pebble import ExecError, Layer
 
-<<<<<<< HEAD
-from charms.auth_devices_keys_k8s.v0.auth_devices_keys import AuthDevicesKeysConsumer
-from charms.blackbox_k8s.v0.blackbox_probes import BlackboxProbesProvider
-
-from urllib.parse import urlparse
-import json
-=======
 from auth_devices_keys import AuthDevicesKeysConsumer
->>>>>>> c928ef84
 
 # Log messages can be retrieved using juju debug-log
 logger = logging.getLogger(__name__)
@@ -260,16 +253,11 @@
     def self_probe(self):
         """The self-monitoring blackbox probe."""
         probe = {
-            'job_name': 'blackbox_http_2xx',
-            'params': {
-                'module': ['http_2xx']
-            },
-            'static_configs': [
-                {
-                    'targets': [self.external_url],
-                    'labels': {'name': "ros2bag-fileserver"}
-                }
-            ]
+            "job_name": "blackbox_http_2xx",
+            "params": {"module": ["http_2xx"]},
+            "static_configs": [
+                {"targets": [self.external_url], "labels": {"name": "ros2bag-fileserver"}}
+            ],
         }
         return [probe]
 
