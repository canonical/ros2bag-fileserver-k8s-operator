--- conflicted
+++ resolved
@@ -9,17 +9,10 @@
     run-on:
     - name: ubuntu
       channel: "22.04"
-<<<<<<< HEAD
-parts:
-  charm:
-    build-packages: [cargo, rustc, pkg-config, libffi-dev, libssl-dev]
-    charm-binary-python-packages: [ops, PyYAML, cryptography, jsonschema, pydantic, pydantic-core]
-=======
 
 parts:
   charm:
     build-snaps: [rustup]
     override-build: |
       rustup install stable
-      craftctl default
->>>>>>> c928ef84
+      craftctl default