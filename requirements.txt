--- conflicted
+++ resolved
@@ -2,9 +2,6 @@
 
 # required for traefik ingress-per-unit
 jsonschema
-<<<<<<< HEAD
-
+# blackbox_exporter_k8s/v0/blackbox_probes.py
 cosl
-=======
-pydantic
->>>>>>> c928ef84
+pydantic